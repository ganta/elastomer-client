require File.expand_path('../../test_helper', __FILE__)

describe Elastomer::Client::Docs do

  before do
    @name  = 'elastomer-docs-test'
    @index = $client.index(@name)

    unless @index.exists?
      @index.create \
        :settings => { 'index.number_of_shards' => 1, 'index.number_of_replicas' => 0 },
        :mappings => {
          :doc1 => {
            :_source => { :enabled => true }, :_all => { :enabled => false },
            :properties => {
              :title  => { :type => 'string', :analyzer => 'standard' },
              :author => { :type => 'string', :index => 'not_analyzed' }
            }
          },
          :doc2 => {
            :_source => { :enabled => true }, :_all => { :enabled => false },
            :properties => {
              :title  => { :type => 'string', :analyzer => 'standard' },
              :author => { :type => 'string', :index => 'not_analyzed' }
            }
          }
        }

      wait_for_index(@name)
    end

    @docs = @index.docs
  end

  after do
    @index.delete if @index.exists?
  end

  it 'autogenerates IDs for documents' do
    h = @docs.index \
          :_type  => 'doc2',
          :title  => 'the author of logging',
          :author => 'pea53'

    assert_created h
    assert_match %r/^\S{22}$/, h['_id']

    h = @docs.index \
          :_id    => nil,
          :_type  => 'doc3',
          :title  => 'the author of rubber-band',
          :author => 'grantr'

    assert_created h
    assert_match %r/^\S{22}$/, h['_id']

    h = @docs.index \
          :_id    => '',
          :_type  => 'doc4',
          :title  => 'the author of toml',
          :author => 'mojombo'

    assert_created h
    assert_match %r/^\S{22}$/, h['_id']
  end

  it 'uses the provided document ID' do
    h = @docs.index \
          :_id    => '42',
          :_type  => 'doc2',
          :title  => 'the author of logging',
          :author => 'pea53'

    assert_created h
    assert_equal '42', h['_id']
  end

  it 'accepts JSON encoded document strings' do
    h = @docs.index \
          '{"author":"pea53", "title":"the author of logging"}',
          :id   => '42',
          :type => 'doc2'

    assert_created h
    assert_equal '42', h['_id']

    h = @docs.index \
          '{"author":"grantr", "title":"the author of rubber-band"}',
          :type => 'doc2'

    assert_created h
    assert_match %r/^\S{22}$/, h['_id']
  end

  it 'gets documents from the search index' do
    h = @docs.get :id => '1', :type => 'doc1'
    refute_found h

    populate!

    h = @docs.get :id => '1', :type => 'doc1'
    assert_found h
    assert_equal 'mojombo', h['_source']['author']
  end

  it 'gets multiple documents from the search index' do
    populate!

    h = @docs.multi_get :docs => [
      { :_id => 1, :_type => 'doc1' },
      { :_id => 1, :_type => 'doc2' }
    ]
    authors = h['docs'].map { |d| d['_source']['author'] }
    assert_equal %w[mojombo pea53], authors

    h = @docs.multi_get :ids => [2, 1], :_type => 'doc1'
    authors = h['docs'].map { |d| d['_source']['author'] }
    assert_equal %w[defunkt mojombo], authors

    h = @index.docs('doc1').multi_get :ids => [1, 2, 3, 4]
    assert_found h['docs'][0]
    assert_found h['docs'][1]
    refute_found h['docs'][2]
    refute_found h['docs'][3]
  end

  it 'deletes documents from the search index' do
    populate!
    @docs = @index.docs('doc2')

    h = @docs.multi_get :ids => [1, 2]
    authors = h['docs'].map { |d| d['_source']['author'] }
    assert_equal %w[pea53 grantr], authors

    h = @docs.delete :id => 1
    assert h['found'], "expected document to be found"
    h = @docs.multi_get :ids => [1, 2]
    refute_found h['docs'][0]
    assert_found h['docs'][1]

    assert_raises(ArgumentError) { @docs.delete :id => nil }
    assert_raises(ArgumentError) { @docs.delete :id => '' }
    assert_raises(ArgumentError) { @docs.delete :id => "\t" }
  end

  it 'does not care if you delete a document that is not there' do
    @docs = @index.docs('doc2')
    h = @docs.delete :id => 42

    refute h['found'], 'expected document to not be found'
  end

  it 'deletes documents by query' do
    populate!
    @docs = @index.docs('doc2')

    h = @docs.multi_get :ids => [1, 2]
    authors = h['docs'].map { |d| d['_source']['author'] }
    assert_equal %w[pea53 grantr], authors

    h = @docs.delete_by_query(:q => "author:grantr")
    @index.refresh
    h = @docs.multi_get :ids => [1, 2]
    assert_found h['docs'][0]
    refute_found h['docs'][1]

    #COMPATIBILITY
    # ES 1.0 normalized all search APIs to use a :query top level element.
    # This broke compatibility with the ES 0.90 delete_by_query api. Since
    # the query hash version of this api never worked with 0.90 in the first
    # place, only test it if running 1.0.
    if es_version_1_x?
      h = @docs.delete_by_query(
            :query => {
              :filtered => {
                :query => {:match_all => {}},
                :filter => {:term => {:author => 'pea53'}}
              }
            }
          )
      @index.refresh
      h = @docs.multi_get :ids => [1, 2]
      refute_found h['docs'][0]
      refute_found h['docs'][1]
    end
  end

  it 'searches for documents' do
    h = @docs.search :q => '*:*'
    assert_equal 0, h['hits']['total']

    populate!

    h = @docs.search :q => '*:*'
    assert_equal 4, h['hits']['total']

    h = @docs.search :q => '*:*', :type => 'doc1'
    assert_equal 2, h['hits']['total']

    h = @docs.search({
      :query => {:match_all => {}},
      :filter => {:term => {:author => 'defunkt'}}
    }, :type => %w[doc1 doc2] )
    assert_equal 1, h['hits']['total']

    hit = h['hits']['hits'].first
    assert_equal 'the author of resque', hit['_source']['title']
  end

  it 'counts documents' do
    h = @docs.count :q => '*:*'
    assert_equal 0, h['count']

    populate!

    h = @docs.count :q => '*:*'
    assert_equal 4, h['count']

    h = @docs.count :q => '*:*', :type => 'doc1'
    assert_equal 2, h['count']

    h = @docs.count :q => '*:*', :type => 'doc1,doc2'
    assert_equal 4, h['count']

    #COMPATIBILITY
    # ES 1.0 normalized all search APIs to use a :query top level element.
    # This broke compatibility with the ES 0.90 count api.
    if es_version_1_x?
      h = @docs.count({
        :query => {
          :filtered => {
            :query => {:match_all => {}},
            :filter => {:term => {:author => 'defunkt'}}
          }
        }
      }, :type => %w[doc1 doc2] )
    else
      h = @docs.count({
        :filtered => {
          :query => {:match_all => {}},
          :filter => {:term => {:author => 'defunkt'}}
        }
      }, :type => %w[doc1 doc2] )
    end
    assert_equal 1, h['count']
  end

  it 'searches for more like this' do
    populate!

    # for some reason, if there's no document indexed here all the mlt
    # queries return zero results
    @docs.index \
      :_id    => 3,
      :_type  => 'doc1',
      :title  => 'the author of faraday',
      :author => 'technoweenie'

    @index.refresh

    h = @docs.more_like_this({
      :type => 'doc1',
      :id   => 1,
      :mlt_fields    => 'title',
      :min_term_freq => 1
    })
    assert_equal 2, h["hits"]["total"]

    h = @docs.more_like_this({
      :facets => {
        "author" => {
          :terms => {
            :field => "author"
          }
        }
      }
    }, {
      :type => 'doc1',
      :id   => 1,
      :mlt_fields    => 'title,author',
      :min_term_freq => 1
    })
    assert_equal 2, h["hits"]["total"]
    assert_equal 2, h["facets"]["author"]["total"]
  end

  it 'explains scoring' do
    populate!

    h = @docs.explain({
      :query => {
        :match => {
          "author" => "defunkt"
        }
      }
    }, :type => 'doc1', :id => 2)
    assert_equal true, h["matched"]

    h = @docs.explain(:type => 'doc2', :id => 2, :q => "pea53")
    assert_equal false, h["matched"]
  end

  it 'validates queries' do
    populate!

    h = @docs.validate :q => '*:*'
    assert_equal true, h["valid"]

    #COMPATIBILITY
    # ES 1.0 normalized all search APIs to use a :query top level element.
    # This broke compatibility with the ES 0.90 validate api.
    if es_version_1_x?
      h = @docs.validate({
        :query => {
          :filtered => {
            :query => {:match_all => {}},
            :filter => {:term => {:author => 'defunkt'}}
          }
        }
      }, :type => %w[doc1 doc2] )
    else
      h = @docs.validate({
        :filtered => {
          :query => {:match_all => {}},
          :filter => {:term => {:author => 'defunkt'}}
        }
      }, :type => %w[doc1 doc2] )
    end
    assert_equal true, h["valid"]
  end

  it 'updates documents' do
    populate!

    h = @docs.get :id => '1', :type => 'doc1'
    assert_found h
    assert_equal 'mojombo', h['_source']['author']

    @docs.update({
      :_id   => '1',
      :_type => 'doc1',
      :doc   => {:author => 'TwP'}
    })
    h = @docs.get :id => '1', :type => 'doc1'
    assert_found h
    assert_equal 'TwP', h['_source']['author']

    if $client.version >= "0.90"
      @docs.update({
        :_id   => '42',
        :_type => 'doc1',
        :doc   => {
          :author => 'TwP',
          :title  => 'the ineffable beauty of search'
        },
        :doc_as_upsert => true
      })

      h = @docs.get :id => '42', :type => 'doc1'
      assert_found h
      assert_equal 'TwP', h['_source']['author']
      assert_equal 'the ineffable beauty of search', h['_source']['title']
    end
  end

<<<<<<< HEAD
  def populate!
    @docs.index \
=======
  it 'supports bulk operations with the same parameters as docs' do
    response = @docs.bulk do |b|
      populate!(b)
    end

    assert_instance_of Fixnum, response['took']

    response = @docs.get(:id => 1, :type => 'doc1')
    assert_found response
    assert_equal 'mojombo', response['_source']['author']
  end

  # Create/index multiple documents.
  #
  # docs - An instance of Elastomer::Client::Docs or Elastomer::Client::Bulk. If
  #        nil uses the @docs instance variable.
  def populate!(docs = @docs)
    docs.add \
>>>>>>> 31332e3c
      :_id    => 1,
      :_type  => 'doc1',
      :title  => 'the author of gravatar',
      :author => 'mojombo'

<<<<<<< HEAD
    @docs.index \
=======
    docs.add \
>>>>>>> 31332e3c
      :_id    => 2,
      :_type  => 'doc1',
      :title  => 'the author of resque',
      :author => 'defunkt'

<<<<<<< HEAD
    @docs.index \
=======
    docs.add \
>>>>>>> 31332e3c
      :_id    => 1,
      :_type  => 'doc2',
      :title  => 'the author of logging',
      :author => 'pea53'

<<<<<<< HEAD
    @docs.index \
=======
    docs.add \
>>>>>>> 31332e3c
      :_id    => 2,
      :_type  => 'doc2',
      :title  => 'the author of rubber-band',
      :author => 'grantr'

    @index.refresh
  end

end<|MERGE_RESOLUTION|>--- conflicted
+++ resolved
@@ -363,10 +363,6 @@
     end
   end
 
-<<<<<<< HEAD
-  def populate!
-    @docs.index \
-=======
   it 'supports bulk operations with the same parameters as docs' do
     response = @docs.bulk do |b|
       populate!(b)
@@ -384,38 +380,25 @@
   # docs - An instance of Elastomer::Client::Docs or Elastomer::Client::Bulk. If
   #        nil uses the @docs instance variable.
   def populate!(docs = @docs)
-    docs.add \
->>>>>>> 31332e3c
+    docs.index \
       :_id    => 1,
       :_type  => 'doc1',
       :title  => 'the author of gravatar',
       :author => 'mojombo'
 
-<<<<<<< HEAD
-    @docs.index \
-=======
-    docs.add \
->>>>>>> 31332e3c
+    docs.index \
       :_id    => 2,
       :_type  => 'doc1',
       :title  => 'the author of resque',
       :author => 'defunkt'
 
-<<<<<<< HEAD
-    @docs.index \
-=======
-    docs.add \
->>>>>>> 31332e3c
+    docs.index \
       :_id    => 1,
       :_type  => 'doc2',
       :title  => 'the author of logging',
       :author => 'pea53'
 
-<<<<<<< HEAD
-    @docs.index \
-=======
-    docs.add \
->>>>>>> 31332e3c
+    docs.index \
       :_id    => 2,
       :_type  => 'doc2',
       :title  => 'the author of rubber-band',
