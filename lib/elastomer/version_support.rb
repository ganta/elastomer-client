--- conflicted
+++ resolved
@@ -147,17 +147,10 @@
     # Return a symbol representing the best supported delete_by_query
     # implementation for this version of Elasticsearch.
     def delete_by_query_method
-<<<<<<< HEAD
-      if supports_native_delete_by_query?
-        :native_delete_by_query
-      else
-        :app_delete_by_query
-=======
       if es_version_2_x?
         :app_delete_by_query
       else
         :native_delete_by_query
->>>>>>> 6f36ae3b
       end
     end
 
