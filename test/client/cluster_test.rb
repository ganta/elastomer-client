require File.expand_path('../../test_helper', __FILE__)

describe Elastomer::Client::Cluster do

  before do
    @cluster = $client.cluster
  end

  it 'gets the cluster health' do
    h = @cluster.health
    assert h.key?('cluster_name'), 'the cluster name is returned'
    assert h.key?('status'), 'the cluster status is returned'
  end

  it 'gets the cluster state' do
    h = @cluster.state
    assert h.key?('cluster_name'), 'the cluster name is returned'
    assert h.key?('master_node'), 'the master node is returned'
    assert_instance_of Hash, h['nodes'], 'the node list is returned'
  end

  it 'gets the cluster settings' do
    h = @cluster.settings
    assert_instance_of Hash, h['persistent'], 'the persistent settings are returned'
    assert_instance_of Hash, h['transient'], 'the transient settings are returned'
  end

  it 'updates the cluster settings' do
<<<<<<< HEAD
    @cluster.update_settings :transient => { 'cluster.blocks.read_only' => true }
    h = @cluster.settings :flat_settings => true
    assert_equal 'true', h['transient']['cluster.blocks.read_only']

    @cluster.update_settings :transient => { 'cluster.blocks.read_only' => false }
    h = @cluster.settings :flat_settings => true
    assert_equal 'false', h['transient']['cluster.blocks.read_only']
=======
    @cluster.update_settings :transient => { 'indices.ttl.interval' => "30" }
    h = @cluster.settings

    # ES 1.0 changed the default return format of cluster settings to always
    # expand nested properties, e.g.
    # {"indices.ttl.interval": "30"} changed to
    # {"indices": {"ttl": {"interval":"30"}}}

    # To support both versions, we check for either return format.
    value = h['transient']['indices.ttl.interval'] ||
            h['transient']['indices']['ttl']['interval']
    assert_equal "30", value

    @cluster.update_settings :transient => { 'indices.ttl.interval' => "60" }
    h = @cluster.settings

    value = h['transient']['indices.ttl.interval'] ||
            h['transient']['indices']['ttl']['interval']
    assert_equal "60", value
>>>>>>> 1a708564
  end

  it 'returns the list of nodes in the cluster' do
    nodes = @cluster.nodes
    assert !nodes.empty?, 'we have to have some nodes'
  end

end<|MERGE_RESOLUTION|>--- conflicted
+++ resolved
@@ -26,15 +26,6 @@
   end
 
   it 'updates the cluster settings' do
-<<<<<<< HEAD
-    @cluster.update_settings :transient => { 'cluster.blocks.read_only' => true }
-    h = @cluster.settings :flat_settings => true
-    assert_equal 'true', h['transient']['cluster.blocks.read_only']
-
-    @cluster.update_settings :transient => { 'cluster.blocks.read_only' => false }
-    h = @cluster.settings :flat_settings => true
-    assert_equal 'false', h['transient']['cluster.blocks.read_only']
-=======
     @cluster.update_settings :transient => { 'indices.ttl.interval' => "30" }
     h = @cluster.settings
 
@@ -54,7 +45,6 @@
     value = h['transient']['indices.ttl.interval'] ||
             h['transient']['indices']['ttl']['interval']
     assert_equal "60", value
->>>>>>> 1a708564
   end
 
   it 'returns the list of nodes in the cluster' do
