require 'securerandom'
require 'rubygems' unless defined? Gem
require 'bundler'
Bundler.require(:default, :development)

if ENV['COVERAGE'] == 'true'
  require 'simplecov'
  SimpleCov.start do
    add_filter "/test/"
    add_filter "/vendor/"
  end
end

require 'minitest/spec'
require 'minitest/autorun'

# push the lib folder onto the load path
$LOAD_PATH.unshift 'lib'
require 'elastomer/client'

# we are going to use the same client instance everywhere!
# the client should always be stateless
$client_params = {
  :port => ENV['BOXEN_ELASTICSEARCH_PORT'] || 9200,
  :read_timeout => 2,
  :open_timeout => 1,
  :opaque_id => true
}
$client = Elastomer::Client.new $client_params

# ensure we have an ElasticSearch server to test with
raise "No server available at #{$client.url}" unless $client.available?

puts "Elasticsearch version is #{$client.version}"

# remove any lingering test indices from the cluster
MiniTest::Unit.after_tests do
  $client.cluster.indices.keys.each do |name|
    next unless name =~ /^elastomer-/i
    $client.index(name).delete
  end

  $client.cluster.templates.keys.each do |name|
    next unless name =~ /^elastomer-/i
    $client.template(name).delete
  end
end

# add custom assertions
require File.expand_path('../assertions', __FILE__)

# require 'elastomer/notifications'
# require 'pp'

# ActiveSupport::Notifications.subscribe('request.client.elastomer') do |name, start_time, end_time, transaction_id, payload|
#   $stdout.puts '-'*100
#   #$stdout.puts "-- #{payload[:action].inspect}"
#   pp payload #if payload[:action].nil?
# end

# Wait for an index to be created. Since index creation requests return
# before the index is actually ready to receive documents, one needs to wait
# until the cluster status recovers before proceeding.
#
#   name   - The index name to wait for
#   status - The status to wait for. Defaults to yellow. Yellow is the
#            preferred status for tests, because it waits for at least one
#            shard to be active, but doesn't wait for all replicas. Single
#            node clusters will never achieve green status with the default
#            setting of 1 replica.
#
# Returns the cluster health response.
# Raises Elastomer::Client::TimeoutError if requested status is not achieved
# within 5 seconds.
def wait_for_index(name, status='yellow')
  $client.cluster.health(
    :index           => name,
    :wait_for_status => status,
    :timeout         => '5s'
  )
end

# Elasticsearch 1.0 changed some request formats in a non-backward-compatible
# way. Some tests need to know what version is running to structure requests
# as expected.
#
# Returns true if Elasticsearch version is 1.x.
def es_version_1_x?
  $client.semantic_version >= '1.0.0'
end

# Elasticsearch 1.4 changed the response body for interacting with index
# aliases. If an index does not contain any aliases, then an "aliases" key is no
# longer returned in the response.
#
# Returns `true` if the response contains an "aliases" key.
def es_version_always_returns_aliases?
  $client.semantic_version <  '1.4.0' ||
  $client.semantic_version >= '1.4.3'
end

# ElasticSearch 1.3 added the `search_shards` API endpoint.
def es_version_supports_search_shards?
  $client.semantic_version >= '1.3.0'
end

# Elasticsearch 1.2 removed support for gateway snapshots.
#
# Returns true if Elasticsearch version supports gateway snapshots.
def es_version_supports_gateway_snapshots?
  $client.semantic_version <= '1.2.0'
end

<<<<<<< HEAD
# Elasticsearch 1.6 requires the repo.path setting when creating
# FS repositories.
def es_version_requires_repo_path?
  $client.semantic_version >= '1.6.0'
end

def run_snapshot_tests?
  unless defined? $run_snapshot_tests
    begin
      create_repo("elastomer-client-snapshot-test")
      $run_snapshot_tests = true
    rescue Elastomer::Client::Error => e
      puts "Could not create a snapshot repo. Snapshot tests will be disabled."
      puts "To enable snapshot tests, add a path.repo setting to your elasticsearch.yml file."
      $run_snapshot_tests = false
    ensure
      delete_repo("elastomer-client-snapshot-test")
    end
  end
  $run_snapshot_tests
=======
# Elasticsearch 1.4.0 had a bug in its handling of the Mapping API where it
# would not accept an Update request if the index had been created with the
# _all field set to disabled. This bug was fixed in 1.4.1.
#
# See: https://github.com/elastic/elasticsearch/pull/8426
def es_version_supports_update_mapping_with__all_disabled?
  $client.semantic_version != '1.4.0'
>>>>>>> 6aa868f2
end

def create_repo(name, settings = {})
  location = File.join(*[ENV['SNAPSHOT_DIR'], name].compact)
  default_settings = {:type => 'fs', :settings => {:location => location}}
  $client.repository(name).create(default_settings.merge(settings))
end

def delete_repo(name)
  repo = $client.repository(name)
  repo.delete if repo.exists?
end

def delete_repo_snapshots(name)
  repo = $client.repository(name)
  if repo.exists?
    response = repo.snapshots.get
    response["snapshots"].each do |snapshot_info|
      repo.snapshot(snapshot_info["snapshot"]).delete
    end
  end
end

def with_tmp_repo(name = SecureRandom.uuid, &block)
  begin
    create_repo(name)
    yield $client.repository(name)
  ensure
    delete_repo_snapshots(name)
    delete_repo(name)
  end
end

def create_snapshot(repo, name = SecureRandom.uuid)
  repo.snapshot(name).create({}, :wait_for_completion => true)
end

def with_tmp_snapshot(name = SecureRandom.uuid, &block)
  with_tmp_repo do |repo|
    create_snapshot(repo, name)
    yield repo.snapshot(name), repo
  end
end<|MERGE_RESOLUTION|>--- conflicted
+++ resolved
@@ -111,7 +111,15 @@
   $client.semantic_version <= '1.2.0'
 end
 
-<<<<<<< HEAD
+# Elasticsearch 1.4.0 had a bug in its handling of the Mapping API where it
+# would not accept an Update request if the index had been created with the
+# _all field set to disabled. This bug was fixed in 1.4.1.
+#
+# See: https://github.com/elastic/elasticsearch/pull/8426
+def es_version_supports_update_mapping_with__all_disabled?
+  $client.semantic_version != '1.4.0'
+end
+
 # Elasticsearch 1.6 requires the repo.path setting when creating
 # FS repositories.
 def es_version_requires_repo_path?
@@ -132,15 +140,6 @@
     end
   end
   $run_snapshot_tests
-=======
-# Elasticsearch 1.4.0 had a bug in its handling of the Mapping API where it
-# would not accept an Update request if the index had been created with the
-# _all field set to disabled. This bug was fixed in 1.4.1.
-#
-# See: https://github.com/elastic/elasticsearch/pull/8426
-def es_version_supports_update_mapping_with__all_disabled?
-  $client.semantic_version != '1.4.0'
->>>>>>> 6aa868f2
 end
 
 def create_repo(name, settings = {})
