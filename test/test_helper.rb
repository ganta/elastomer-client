--- conflicted
+++ resolved
@@ -180,13 +180,13 @@
 end
 
 # COMPATIBILITY
-<<<<<<< HEAD
 # ES 2.0 deprecated the `filtered` query type. ES 5.0 removed it entirely.
 def filtered_query_removed?
-=======
+  $client.version_support.es_version_5_x?
+end
+
 # ES 5.6 percolator queries/document submissions require that an appropriate
 # percolator type and field within that type are defined on the index mappings
 def requires_percolator_mapping?
->>>>>>> 8489385e
   $client.version_support.es_version_5_x?
 end